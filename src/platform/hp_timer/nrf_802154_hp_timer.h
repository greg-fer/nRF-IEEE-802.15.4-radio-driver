/* Copyright (c) 2018, Nordic Semiconductor ASA
 * All rights reserved.
 *
 * Redistribution and use in source and binary forms, with or without
 * modification, are permitted provided that the following conditions are met:
 *
 *   1. Redistributions of source code must retain the above copyright notice, this
 *      list of conditions and the following disclaimer.
 *
 *   2. Redistributions in binary form must reproduce the above copyright notice,
 *      this list of conditions and the following disclaimer in the documentation
 *      and/or other materials provided with the distribution.
 *
 *   3. Neither the name of Nordic Semiconductor ASA nor the names of its
 *      contributors may be used to endorse or promote products derived from
 *      this software without specific prior written permission.
 *
 * THIS SOFTWARE IS PROVIDED BY THE COPYRIGHT HOLDERS AND CONTRIBUTORS "AS IS"
 * AND ANY EXPRESS OR IMPLIED WARRANTIES, INCLUDING, BUT NOT LIMITED TO, THE
 * IMPLIED WARRANTIES OF MERCHANTABILITY AND FITNESS FOR A PARTICULAR PURPOSE ARE
 * DISCLAIMED. IN NO EVENT SHALL THE COPYRIGHT HOLDER OR CONTRIBUTORS BE LIABLE
 * FOR ANY DIRECT, INDIRECT, INCIDENTAL, SPECIAL, EXEMPLARY, OR CONSEQUENTIAL
 * DAMAGES (INCLUDING, BUT NOT LIMITED TO, PROCUREMENT OF SUBSTITUTE GOODS OR
 * SERVICES; LOSS OF USE, DATA, OR PROFITS; OR BUSINESS INTERRUPTION) HOWEVER
 * CAUSED AND ON ANY THEORY OF LIABILITY, WHETHER IN CONTRACT, STRICT LIABILITY,
 * OR TORT (INCLUDING NEGLIGENCE OR OTHERWISE) ARISING IN ANY WAY OUT OF THE USE
 * OF THIS SOFTWARE, EVEN IF ADVISED OF THE POSSIBILITY OF SUCH DAMAGE.
 *
 */

/**
 * @brief Module that defines API of High Precision Timer for the 802.15.4 driver.
 *
 */

#ifndef NRF_802154_HP_TIMER_H_
#define NRF_802154_HP_TIMER_H_

#include <stdbool.h>
#include <stdint.h>

#ifdef __cplusplus
extern "C" {
#endif

/**
 * @defgroup nrf_802154_hp_timer High Precision Timer for the 802.15.4 driver
 * @{
 * @ingroup nrf_802154_hp_timer
 * @brief High Precision Timer for the 802.15.4 driver.
 *
 * The High Precision Timer is used only when the radio is in use. It is not
 * used when the radio is in the sleep mode or out of the RAAL timeslots.
 * This timer is meant to provide at least 1-microsecond precision. It is intended to be used
 * for precise frame timestamps or synchronous radio operations.
 *
 * @note The High Precision Timer is relative. To use it as an absolute timer,
 *       synchronize it with the Low Power Timer using the Timer Coordinator module.
 *
 */

/**
 * @brief Initializes the timer.
 */
void nrf_802154_hp_timer_init(void);

/**
 * @brief Deinitializes the timer.
 */
void nrf_802154_hp_timer_deinit(void);

/**
 * @brief Starts the timer.
 *
 * The timer starts counting when this command is called.
 */
void nrf_802154_hp_timer_start(void);

/**
 * @brief Stops the timer.
 *
 * The timer stops counting and enters the low power mode.
 */
void nrf_802154_hp_timer_stop(void);

/**
 * @brief Gets the value indicated by the timer right now.
 *
 * @note The returned value is relative to the @ref nrf_802154_hp_timer_start call time. It is not
 *       synchronized with the LP timer.
 *
 * @returns Current timer value in microseconds.
 *
 */
uint32_t nrf_802154_hp_timer_current_time_get(void);

/**
 * @brief Gets the task used to synchronize the timer with the LP timer.
 *
 * @returns  Address of the task.
 *
 */
uint32_t nrf_802154_hp_timer_sync_task_get(void);

/**
 * @brief Configures the timer to detect if the synchronization task was triggered.
 */
void nrf_802154_hp_timer_sync_prepare(void);

/**
 * @brief Gets the timestamp of the synchronization event.
 *
 * @param[out]  p_timestamp  Timestamp of the synchronization event.
 *
 * @retval true   Synchronization was performed and @p p_timestamp is valid.
 * @retval false  Synchronization was not performed. @p p_timestamp was not modified.
 *
 */
bool nrf_802154_hp_timer_sync_time_get(uint32_t * p_timestamp);

/**
 * @brief Gets the task used to make timestamp of an event.
 *
 * This function is to be used to configure PPI.
 * It configures the timer to detect if the returned task was triggered to return
 * a valid value by @ref nrf_802154_hp_timer_timestamp_get.
 *
 * @returns  Address of the task.
 */
uint32_t nrf_802154_hp_timer_timestamp_task_get(void);

/**
 * @brief Gets the timestamp of the last event.
<<<<<<< HEAD
 *
 * @returns Timestamp of the last event that triggered
 *          the @ref nrf_802154_hp_timer_timestamp_task_get task.
 *  
=======
 *
 * @returns Timestamp of the last event that triggered
 *          the @ref nrf_802154_hp_timer_timestamp_task_get task.
 *
>>>>>>> 124b7e09
 */
uint32_t nrf_802154_hp_timer_timestamp_get(void);

/**
 *@}
 **/

#ifdef __cplusplus
}
#endif

#endif /* NRF_802154_HP_TIMER_H_ */<|MERGE_RESOLUTION|>--- conflicted
+++ resolved
@@ -131,17 +131,9 @@
 
 /**
  * @brief Gets the timestamp of the last event.
-<<<<<<< HEAD
  *
  * @returns Timestamp of the last event that triggered
  *          the @ref nrf_802154_hp_timer_timestamp_task_get task.
- *  
-=======
- *
- * @returns Timestamp of the last event that triggered
- *          the @ref nrf_802154_hp_timer_timestamp_task_get task.
- *
->>>>>>> 124b7e09
  */
 uint32_t nrf_802154_hp_timer_timestamp_get(void);
 
